--- conflicted
+++ resolved
@@ -150,15 +150,9 @@
   # type: (List[str]) -> None
   """Runs VCF to BigQuery pipeline."""
   logging.info('Command: %s', ' '.join(argv or sys.argv))
-<<<<<<< HEAD
-  parser = argparse.ArgumentParser()
-  parser.register('type', 'bool', lambda v: v.lower() == 'true')
-  command_line_options = [option() for option in _COMMAND_LINE_OPTIONS]
-  _add_parser_arguments(command_line_options, parser)
-  known_args, pipeline_args = parser.parse_known_args(argv)
-  _validate_args(command_line_options, known_args)
-
-  # Note VepRunner cretes new input files, so it should be run before any
+  known_args, pipeline_args = vcf_to_bq_common.parse_args(argv,
+                                                          _COMMAND_LINE_OPTIONS)
+  # Note VepRunner creates new input files, so it should be run before any
   # other access to known_args.input_pattern.
   if known_args.run_annotation_pipeline:
     runner = vep_runner.create_runner_and_update_args(known_args, pipeline_args)
@@ -166,10 +160,6 @@
     runner.wait_until_done()
     logging.info('Using VEP processed files: %s', known_args.input_pattern)
 
-=======
-  known_args, pipeline_args = vcf_to_bq_common.parse_args(argv,
-                                                          _COMMAND_LINE_OPTIONS)
->>>>>>> d84373f5
   variant_merger = _get_variant_merge_strategy(known_args)
   pipeline_mode = vcf_to_bq_common.get_pipeline_mode(known_args)
 
