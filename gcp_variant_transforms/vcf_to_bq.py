# Copyright 2017 Google Inc.  All Rights Reserved.
#
# Licensed under the Apache License, Version 2.0 (the "License");
# you may not use this file except in compliance with the License.
# You may obtain a copy of the License at
#
#      http://www.apache.org/licenses/LICENSE-2.0
#
# Unless required by applicable law or agreed to in writing, software
# distributed under the License is distributed on an "AS IS" BASIS,
# WITHOUT WARRANTIES OR CONDITIONS OF ANY KIND, either express or implied.
# See the License for the specific language governing permissions and
# limitations under the License.

r"""Pipeline for loading VCF files to BigQuery.

Run locally:
python -m gcp_variant_transforms.vcf_to_bq \
  --input_pattern <path to VCF file(s)> \
  --output_table projectname:bigquerydataset.tablename

Run on Dataflow:
python -m gcp_variant_transforms.vcf_to_bq \
  --input_pattern gs://bucket/vcfs/vcffile.vcf \
  --output_table projectname:bigquerydataset.tablename \
  --project projectname \
  --staging_location gs://bucket/staging \
  --temp_location gs://bucket/temp \
  --job_name vcf-to-bq \
  --setup_file ./setup.py \
  --runner DataflowRunner
"""

from __future__ import absolute_import

import argparse
import datetime
import enum
import logging
import sys
import tempfile

import apache_beam as beam
from apache_beam.io.filesystems import FileSystems
from apache_beam.options.pipeline_options import GoogleCloudOptions
from apache_beam.options.pipeline_options import PipelineOptions
from apache_beam.options.pipeline_options import StandardOptions

from gcp_variant_transforms.beam_io import vcf_header_io
from gcp_variant_transforms.beam_io import vcfio
from gcp_variant_transforms.libs import metrics_util
from gcp_variant_transforms.libs import vcf_header_parser
from gcp_variant_transforms.libs.variant_merge import merge_with_non_variants_strategy
from gcp_variant_transforms.libs.variant_merge import move_to_calls_strategy
from gcp_variant_transforms.libs import processed_variant
from gcp_variant_transforms.options import variant_transform_options
from gcp_variant_transforms.transforms import filter_variants
from gcp_variant_transforms.transforms import merge_headers
from gcp_variant_transforms.transforms import merge_variants
from gcp_variant_transforms.transforms import variant_to_bigquery
from gcp_variant_transforms.transforms import infer_undefined_headers

_COMMAND_LINE_OPTIONS = [
    variant_transform_options.VcfReadOptions,
    variant_transform_options.BigQueryWriteOptions,
    variant_transform_options.AnnotationOptions,
    variant_transform_options.FilterOptions,
    variant_transform_options.MergeOptions,
]

# If the # of files matching the input file_pattern exceeds this value, then
# headers will be merged in beam.
_SMALL_DATA_THRESHOLD = 100
_LARGE_DATA_THRESHOLD = 50000
_MERGE_HEADERS_FILE_NAME = 'merged_headers.vcf'
_MERGE_HEADERS_JOB_NAME = 'merge-vcf-headers'


class PipelineModes(enum.Enum):
  """An Enum specifying the mode of the pipeline based on the data size."""
  SMALL = 0
  MEDIUM = 1
  LARGE = 2


def _get_variant_merge_strategy(known_args):
  merge_options = variant_transform_options.MergeOptions
  if (not known_args.variant_merge_strategy or
      known_args.variant_merge_strategy == merge_options.NONE):
    return None
  elif known_args.variant_merge_strategy == merge_options.MOVE_TO_CALLS:
    return move_to_calls_strategy.MoveToCallsStrategy(
        known_args.info_keys_to_move_to_calls_regex,
        known_args.copy_quality_to_calls,
        known_args.copy_filter_to_calls)
  elif (known_args.variant_merge_strategy ==
        merge_options.MERGE_WITH_NON_VARIANTS):
    return merge_with_non_variants_strategy.MergeWithNonVariantsStrategy(
        known_args.info_keys_to_move_to_calls_regex,
        known_args.copy_quality_to_calls,
        known_args.copy_filter_to_calls)
  else:
    raise ValueError('Merge strategy is not supported.')


def _read_variants(pipeline, known_args):
  """Helper method for returning a ``PCollection`` of Variants from VCFs."""
  if known_args.optimize_for_large_inputs:
    variants = (pipeline
                | 'InputFilePattern' >> beam.Create(
                    [known_args.input_pattern])
                | 'ReadAllFromVcf' >> vcfio.ReadAllFromVcf(
                    allow_malformed_records=(
                        known_args.allow_malformed_records)))
  else:
    variants = pipeline | 'ReadFromVcf' >> vcfio.ReadFromVcf(
        known_args.input_pattern,
        allow_malformed_records=known_args.allow_malformed_records)
  return variants


def _get_pipeline_mode(known_args):
  """Returns the mode the pipeline should operate in based on input size."""
  if known_args.optimize_for_large_inputs:
    return PipelineModes.LARGE

  match_results = FileSystems.match([known_args.input_pattern])
  if not match_results:
    raise ValueError('No files matched input_pattern: {}'.format(
        known_args.input_pattern))

  total_files = len(match_results[0].metadata_list)
  if total_files > _LARGE_DATA_THRESHOLD:
    return PipelineModes.LARGE
  elif total_files > _SMALL_DATA_THRESHOLD:
    return PipelineModes.MEDIUM

  return PipelineModes.SMALL

def _add_inferred_headers(pipeline, known_args, merged_header):
  inferred_headers = (
      _read_variants(pipeline, known_args)
      | 'FilterVariants' >> filter_variants.FilterVariants(
          reference_names=known_args.reference_names)
      | ' InferUndefinedHeaderFields' >>
      infer_undefined_headers.InferUndefinedHeaderFields(
          beam.pvalue.AsSingleton(merged_header)))
  merged_header = (
      (inferred_headers, merged_header)
      | beam.Flatten()
      | 'MergeHeadersFromVcfAndVariants' >> merge_headers.MergeHeaders(
          known_args.split_alternate_allele_info_fields))
  return merged_header


def _merge_headers(known_args, pipeline_args, pipeline_mode):
  """Merges VCF headers using beam based on pipeline_mode."""
  if known_args.representative_header_file:
    return

  options = PipelineOptions(pipeline_args)

  # Always run pipeline locally if data is small.
  if (pipeline_mode == PipelineModes.SMALL and
      not known_args.infer_undefined_headers):
    options.view_as(StandardOptions).runner = 'DirectRunner'


  google_cloud_options = options.view_as(GoogleCloudOptions)
  if google_cloud_options.job_name:
    google_cloud_options.job_name += '-' + _MERGE_HEADERS_JOB_NAME
  else:
    google_cloud_options.job_name = _MERGE_HEADERS_JOB_NAME

  temp_directory = google_cloud_options.temp_location or tempfile.mkdtemp()
  # Add a time prefix to ensure files are unique in case multiple
  # pipelines are run at the same time.
  temp_merged_headers_file_name = '-'.join([
      datetime.datetime.now().strftime('%Y%m%d-%H%M%S'),
      google_cloud_options.job_name,
      _MERGE_HEADERS_FILE_NAME])
  known_args.representative_header_file = FileSystems.join(
      temp_directory, temp_merged_headers_file_name)

  with beam.Pipeline(options=options) as p:
    headers = p
    if pipeline_mode == PipelineModes.LARGE:
      headers |= (beam.Create([known_args.input_pattern])
                  | vcf_header_io.ReadAllVcfHeaders())
    else:
      headers |= vcf_header_io.ReadVcfHeaders(known_args.input_pattern)

    merged_header = (headers
                     | 'MergeHeaders' >> merge_headers.MergeHeaders(
                         known_args.split_alternate_allele_info_fields))

    if known_args.infer_undefined_headers:
      merged_header = _add_inferred_headers(p, known_args, merged_header)

    _ = (merged_header | 'WriteHeaders' >> vcf_header_io.WriteVcfHeaders(
        known_args.representative_header_file))

def _add_parser_arguments(options, parser):
  for transform_options in options:
    transform_options.add_arguments(parser)


def _validate_args(options, parsed_args):
  for transform_options in options:
    transform_options.validate(parsed_args)


def run(argv=None):
  """Runs VCF to BigQuery pipeline."""
  logging.info('Command: %s', ' '.join(argv or sys.argv))
  parser = argparse.ArgumentParser()
  parser.register('type', 'bool', lambda v: v.lower() == 'true')
  command_line_options = [option() for option in _COMMAND_LINE_OPTIONS]
  _add_parser_arguments(command_line_options, parser)
  known_args, pipeline_args = parser.parse_known_args(argv)
  _validate_args(command_line_options, known_args)

  variant_merger = _get_variant_merge_strategy(known_args)
  pipeline_mode = _get_pipeline_mode(known_args)

  # Starts a pipeline to merge VCF headers in beam if the total files that
  # match the input pattern exceeds _SMALL_DATA_THRESHOLD
  _merge_headers(known_args, pipeline_args, pipeline_mode)

  # Retrieve merged headers prior to launching the pipeline. This is needed
  # since the BigQuery schema cannot yet be dynamically created based on input.
  # See https://issues.apache.org/jira/browse/BEAM-2801.
  header_fields = vcf_header_parser.get_vcf_headers(
      known_args.representative_header_file)
  counter_factory = metrics_util.CounterFactory()
  processed_variant_factory = processed_variant.ProcessedVariantFactory(
      header_fields,
      known_args.split_alternate_allele_info_fields,
      known_args.annotation_fields,
<<<<<<< HEAD
      known_args.use_allele_num,
      known_args.minimal_VEP_alt_matching,
=======
      known_args.minimal_vep_alt_matching,
>>>>>>> e2f7b68e
      counter_factory)

  pipeline_options = PipelineOptions(pipeline_args)
  pipeline = beam.Pipeline(options=pipeline_options)
  variants = _read_variants(pipeline, known_args)
  variants |= 'FilterVariants' >> filter_variants.FilterVariants(
      reference_names=known_args.reference_names)
  if variant_merger:
    variants |= (
        'MergeVariants' >> merge_variants.MergeVariants(variant_merger))
  proc_variants = variants | 'ProcessVaraints' >> beam.Map(
      processed_variant_factory.create_processed_variant).\
    with_output_types(processed_variant.ProcessedVariant)
  _ = (proc_variants |
       'VariantToBigQuery' >> variant_to_bigquery.VariantToBigQuery(
           known_args.output_table,
           header_fields,
           variant_merger,
           processed_variant_factory,
           append=known_args.append,
           omit_empty_sample_calls=known_args.omit_empty_sample_calls))
  result = pipeline.run()
  result.wait_until_finish()

  metrics_util.log_all_counters(result)


if __name__ == '__main__':
  logging.getLogger().setLevel(logging.INFO)
  run()<|MERGE_RESOLUTION|>--- conflicted
+++ resolved
@@ -237,12 +237,8 @@
       header_fields,
       known_args.split_alternate_allele_info_fields,
       known_args.annotation_fields,
-<<<<<<< HEAD
       known_args.use_allele_num,
-      known_args.minimal_VEP_alt_matching,
-=======
       known_args.minimal_vep_alt_matching,
->>>>>>> e2f7b68e
       counter_factory)
 
   pipeline_options = PipelineOptions(pipeline_args)
